import copy
from functools import partial

import torch
import torch.nn as nn
import torch.distributed as dist

from oslo.torch.distributed.parallel_context import ParallelContext
from oslo.torch.distributed.parallel_mode import ParallelMode
from oslo.torch.nn.parallel.utils import (
    get_parallel_context,
    add_wrapper,
    OsloParallelWrapper,
)
from oslo.torch.nn.parallel.data_parallel._reducer import Reducer
<<<<<<< HEAD
from oslo.torch.nn.parallel.data_parallel._utils import (
    free_storage,
    is_ddp_ignored,
    DistributedBackwardFunction,
)
=======
from oslo.torch.nn.parallel.data_parallel._utils import is_ddp_ignored


class _DistributedBackwardFunction(torch.autograd.Function):
    @staticmethod
    def forward(ctx, module, *inputs):
        ctx.module = module
        return inputs

    @staticmethod
    def backward(ctx, *grad_outputs):
        ctx.module._pre_backward()
        # Enqueue a callback to flush the reducer.
        # This callback is triggered after all gradients' calculation is completed.
        Variable._execution_engine.queue_callback(ctx.module._post_backward)
        return (None,) + grad_outputs
>>>>>>> 0d25e02a


def DistributedDataParallel(
    module: nn.Module,
    parallel_context: ParallelContext,
    bucket_cap_mb: int = 25,
    rebuild_bucket: bool = True,
):
    ddp = _DistributedDataParallel(
        module=module,
        parallel_context=parallel_context,
        bucket_cap_mb=bucket_cap_mb,
        rebuild_bucket=rebuild_bucket,
    )

    add_wrapper(
        module,
        mode=ParallelMode.DATA,
        wrapper=ddp,
        parallel_context=parallel_context,
    )
    return module


class _DistributedDataParallel(OsloParallelWrapper):
    """Distributed data parallel wrapper for OSLO.
    Example:
        >>> from oslo.torch.nn.parallel import DistributedDataParallel as DDP
        >>> model = torch.nn.Linear(20, 1)
        >>> model = DDP(model, parallel_context)
        >>> optimizer = torch.optim.SGD(model.parameters(), lr=0.1)
        >>> oslo.ready(model, parallel_context)
        >>> model.zero_grad()
        >>> logits = model(x)
        >>> loss = criterion(logits, labels)
        >>> loss.backward()
        >>> optimizer.step()
    Args:
        module (nn.Module): PyTorch module object
        parallel_context (ParallelContext): process group object
    """

    def __init__(
        self,
        module: torch.nn.Module,
        parallel_context: ParallelContext = None,
        bucket_cap_mb: int = 25,
        rebuild_bucket: bool = True,
    ) -> None:
        super().__init__(parallelism_priority=99)
        self.module = module

        self.comm_stream: torch.cuda.Stream = torch.cuda.Stream()
        assert parallel_context
        self.parallel_context = get_parallel_context(module, parallel_context)
        self.dp_world_size = self.parallel_context.get_world_size(ParallelMode.DATA)

        self.reducer = Reducer(bucket_cap_mb)
        self.rebuild_bucket = rebuild_bucket

        for p in module.parameters():
            if is_ddp_ignored(p):
                continue
            if p.requires_grad:
                p.register_hook(partial(self.grad_handle, p))

    def parallelize(self):
        self._forward = copy.copy(self.module.forward)
        self.module.zero_grad = self.zero_grad

    def forward(self, *args, **kwargs):
        # inputs must be `torch.Tensor` or collections that contain `torch.Tensor`
        inputs = self._forward(*args, **kwargs)
        if isinstance(inputs, dict):
            return type(inputs)(
                {
                    k: v
                    for k, v in zip(
<<<<<<< HEAD
                        outputs.keys(),
                        DistributedBackwardFunction.apply(self, *outputs.values()),
=======
                        inputs.keys(),
                        _DistributedBackwardFunction.apply(self, *inputs.values()),
>>>>>>> 0d25e02a
                    )
                }
            )

        single_output = isinstance(inputs, torch.Tensor)
        if single_output:
            inputs = (inputs,)

        outputs = _DistributedBackwardFunction.apply(self, *inputs)
        return outputs[0] if single_output else outputs

    def _pre_backward(self):
        pass

    def _post_backward(self):
        with torch.cuda.stream(self.comm_stream):
            self.reducer.flush()
        torch.cuda.current_stream().wait_stream(self.comm_stream)
        if self.rebuild_bucket:
            self.reducer.free()
        for p in self.module.parameters():
            if is_ddp_ignored(p):
                continue
            p.grad = p._saved_grad

    def grad_handle(self, p, grad):
        if grad.device.type != "cpu":
            empty_grad = torch.empty_like(grad)
            if self.dp_world_size > 1:
                grad = grad / self.dp_world_size
                self.comm_stream.wait_stream(torch.cuda.current_stream())
                with torch.cuda.stream(self.comm_stream):
                    self.reducer.all_reduce_async(
                        grad,
                        group=self.parallel_context.get_group(ParallelMode.DATA),
                        callback_fn=partial(self._save_grad, p),
                    )
                grad.record_stream(self.comm_stream)
            else:
                _DistributedDataParallel._save_grad(p, grad)

            return empty_grad

        else:
            # You must assign the model to CPU after invoking ``oslo.ready()``.
            dist.all_reduce(
                grad, group=self.parallel_context.get_cpu_group(ParallelMode.DATA)
            )
            return grad

    @staticmethod
    def _save_grad(p, grad):
        if hasattr(p, "_saved_grad"):
            p._saved_grad.add_(grad)
        else:
            p._saved_grad = grad

    def zero_grad(self, set_to_none: bool = False) -> None:
        super().zero_grad(set_to_none=True)
        for p in self.module.parameters():
            if getattr(p, "_saved_grad", None) is not None:
                if set_to_none:
                    p._saved_grad = None
                else:
                    if p._saved_grad.grad_fn is not None:
                        p._saved_grad.detach_()
                    else:
                        p._saved_grad.requires_grad_(False)
                    p._saved_grad.zero_()<|MERGE_RESOLUTION|>--- conflicted
+++ resolved
@@ -13,13 +13,6 @@
     OsloParallelWrapper,
 )
 from oslo.torch.nn.parallel.data_parallel._reducer import Reducer
-<<<<<<< HEAD
-from oslo.torch.nn.parallel.data_parallel._utils import (
-    free_storage,
-    is_ddp_ignored,
-    DistributedBackwardFunction,
-)
-=======
 from oslo.torch.nn.parallel.data_parallel._utils import is_ddp_ignored
 
 
@@ -36,7 +29,6 @@
         # This callback is triggered after all gradients' calculation is completed.
         Variable._execution_engine.queue_callback(ctx.module._post_backward)
         return (None,) + grad_outputs
->>>>>>> 0d25e02a
 
 
 def DistributedDataParallel(
@@ -115,13 +107,8 @@
                 {
                     k: v
                     for k, v in zip(
-<<<<<<< HEAD
-                        outputs.keys(),
-                        DistributedBackwardFunction.apply(self, *outputs.values()),
-=======
                         inputs.keys(),
                         _DistributedBackwardFunction.apply(self, *inputs.values()),
->>>>>>> 0d25e02a
                     )
                 }
             )
